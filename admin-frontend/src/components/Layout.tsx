<<<<<<< HEAD
import { NavLink, Outlet } from "react-router-dom";
import { Home, Users, FileText } from "lucide-react";
=======
import type { ReactNode } from "react";
import { Link } from "react-router-dom";
import { Home, Users, Ban } from "lucide-react";
>>>>>>> 01329893
import { useAuth } from "../auth/AuthContext";

export default function Layout() {
  const { user, logout } = useAuth();
  const menuItems = [
    { to: "/", label: "Dashboard", Icon: Home },
    { to: "/users", label: "Users", Icon: Users },
<<<<<<< HEAD
    { to: "/audit", label: "Audit log", Icon: FileText },
=======
    { to: "/restrictions", label: "Restrictions", Icon: Ban },
>>>>>>> 01329893
  ];
  return (
    <div className="flex h-screen bg-gray-50 dark:bg-gray-950">
      <aside className="w-64 bg-white dark:bg-gray-900 p-4 shadow-sm">
        <nav className="space-y-2">
          {menuItems.map(({ to, label, Icon }) => (
            <NavLink
              key={to}
              to={to}
              className={({ isActive }) =>
                `flex items-center space-x-2 text-gray-700 dark:text-gray-200 ${isActive ? "font-semibold" : ""}`
              }
            >
              <Icon className="w-4 h-4" />
              <span>{label}</span>
            </NavLink>
          ))}
        </nav>
      </aside>
      <main className="flex-1 p-6 overflow-y-auto">
        <div className="flex items-center justify-end mb-4">
          {user && (
            <div className="flex items-center gap-3 text-sm text-gray-700 dark:text-gray-200">
              <span>{user.username ?? user.email ?? user.id}</span>
              <span className="px-2 py-0.5 rounded bg-gray-200 dark:bg-gray-800">{user.role}</span>
              <button
                onClick={logout}
                className="px-3 py-1 rounded bg-gray-800 text-white hover:bg-black dark:bg-gray-700 dark:hover:bg-gray-600"
              >
                Выйти
              </button>
            </div>
          )}
        </div>
        <Outlet />
      </main>
    </div>
  );
}<|MERGE_RESOLUTION|>--- conflicted
+++ resolved
@@ -1,11 +1,6 @@
-<<<<<<< HEAD
-import { NavLink, Outlet } from "react-router-dom";
-import { Home, Users, FileText } from "lucide-react";
-=======
 import type { ReactNode } from "react";
-import { Link } from "react-router-dom";
-import { Home, Users, Ban } from "lucide-react";
->>>>>>> 01329893
+import { NavLink, Outlet, Link } from "react-router-dom";
+import { Home, Users, FileText, Ban  } from "lucide-react";
 import { useAuth } from "../auth/AuthContext";
 
 export default function Layout() {
@@ -13,11 +8,8 @@
   const menuItems = [
     { to: "/", label: "Dashboard", Icon: Home },
     { to: "/users", label: "Users", Icon: Users },
-<<<<<<< HEAD
     { to: "/audit", label: "Audit log", Icon: FileText },
-=======
     { to: "/restrictions", label: "Restrictions", Icon: Ban },
->>>>>>> 01329893
   ];
   return (
     <div className="flex h-screen bg-gray-50 dark:bg-gray-950">
