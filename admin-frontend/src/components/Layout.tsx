import type { ReactNode } from "react";
import { Link } from "react-router-dom";
import { Home, Users, ArrowRightLeft } from "lucide-react";
import { useAuth } from "../auth/AuthContext";

interface Props {
  children: ReactNode;
}

export default function Layout({ children }: Props) {
  const { user, logout } = useAuth();
  const menuItems = [
    { to: "/", label: "Dashboard", Icon: Home },
    { to: "/users", label: "Users", Icon: Users },
  ];
  return (
    <div className="flex h-screen bg-gray-50 dark:bg-gray-950">
      <aside className="w-64 bg-white dark:bg-gray-900 p-4 shadow-sm">
        <nav className="space-y-2">
<<<<<<< HEAD
          <Link to="/" className="flex items-center space-x-2 text-gray-700 dark:text-gray-200">
            <Home className="w-4 h-4" />
            <span>Dashboard</span>
          </Link>
          <Link to="/users" className="flex items-center space-x-2 text-gray-700 dark:text-gray-200">
            <Users className="w-4 h-4" />
            <span>Users</span>
          </Link>
          <Link to="/echo" className="flex items-center space-x-2 text-gray-700 dark:text-gray-200">
            <ArrowRightLeft className="w-4 h-4" />
            <span>Echo</span>
          </Link>
=======
          {menuItems.map(({ to, label, Icon }) => (
            <Link key={to} to={to} className="flex items-center space-x-2 text-gray-700 dark:text-gray-200">
              <Icon className="w-4 h-4" />
              <span>{label}</span>
            </Link>
          ))}
>>>>>>> 8a590522
        </nav>
      </aside>
      <main className="flex-1 p-6 overflow-y-auto">
        <div className="flex items-center justify-end mb-4">
          {user && (
            <div className="flex items-center gap-3 text-sm text-gray-700 dark:text-gray-200">
              <span>{user.username ?? user.email ?? user.id}</span>
              <span className="px-2 py-0.5 rounded bg-gray-200 dark:bg-gray-800">{user.role}</span>
              <button
                onClick={logout}
                className="px-3 py-1 rounded bg-gray-800 text-white hover:bg-black dark:bg-gray-700 dark:hover:bg-gray-600"
              >
                Выйти
              </button>
            </div>
          )}
        </div>
        {children}
      </main>
    </div>
  );
}<|MERGE_RESOLUTION|>--- conflicted
+++ resolved
@@ -17,7 +17,6 @@
     <div className="flex h-screen bg-gray-50 dark:bg-gray-950">
       <aside className="w-64 bg-white dark:bg-gray-900 p-4 shadow-sm">
         <nav className="space-y-2">
-<<<<<<< HEAD
           <Link to="/" className="flex items-center space-x-2 text-gray-700 dark:text-gray-200">
             <Home className="w-4 h-4" />
             <span>Dashboard</span>
@@ -30,14 +29,13 @@
             <ArrowRightLeft className="w-4 h-4" />
             <span>Echo</span>
           </Link>
-=======
+<!--
           {menuItems.map(({ to, label, Icon }) => (
             <Link key={to} to={to} className="flex items-center space-x-2 text-gray-700 dark:text-gray-200">
               <Icon className="w-4 h-4" />
               <span>{label}</span>
             </Link>
-          ))}
->>>>>>> 8a590522
+          ))} -->
         </nav>
       </aside>
       <main className="flex-1 p-6 overflow-y-auto">
