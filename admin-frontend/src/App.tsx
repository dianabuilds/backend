--- conflicted
+++ resolved
@@ -25,46 +25,13 @@
                   <Layout />
                 </ProtectedRoute>
               }
-<<<<<<< HEAD
             >
               <Route index element={<Dashboard />} />
               <Route path="users" element={<Users />} />
               <Route path="echo" element={<Echo />} />
               <Route path="audit" element={<AuditLog />} />
             </Route>
-=======
-            />
-            <Route
-              path="/users"
-              element={
-                <ProtectedRoute>
-                  <Layout>
-                    <Users />
-                  </Layout>
-                </ProtectedRoute>
-              }
-            />
-            <Route
-              path="/echo"
-              element={
-                <ProtectedRoute>
-                  <Layout>
-                    <Echo />
-                  </Layout>
-                </ProtectedRoute>
-              }
-            />
-            <Route
-              path="/restrictions"
-              element={
-                <ProtectedRoute>
-                  <Layout>
-                    <Restrictions />
-                  </Layout>
-                </ProtectedRoute>
-              }
-            />
->>>>>>> 01329893
+
           </Routes>
         </BrowserRouter>
       </AuthProvider>
