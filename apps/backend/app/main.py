from app.core.env_loader import load_dotenv

# Ensure environment variables from .env are loaded before importing modules
# that access them (e.g. logging configuration or settings).
load_dotenv()

from app.core.logging_configuration import configure_logging

configure_logging()

import logging
import os
from pathlib import Path

from fastapi import FastAPI, Request
from fastapi.middleware.cors import CORSMiddleware
from fastapi.middleware.trustedhost import TrustedHostMiddleware
from fastapi.responses import HTMLResponse
from fastapi.staticfiles import StaticFiles
from starlette.middleware.gzip import GZipMiddleware

TESTING = os.environ.get("TESTING") == "True"

if not TESTING:
    try:  # pragma: no cover - optional OTEL dependencies
        from config.opentelemetry import setup_otel
        from opentelemetry.instrumentation.fastapi import FastAPIInstrumentor
        from opentelemetry.instrumentation.httpx import HTTPXClientInstrumentor
        from opentelemetry.instrumentation.requests import RequestsInstrumentor
        from opentelemetry.instrumentation.sqlalchemy import SQLAlchemyInstrumentor
    except ModuleNotFoundError:  # pragma: no cover
        setup_otel = None  # type: ignore[assignment]
        FastAPIInstrumentor = HTTPXClientInstrumentor = None  # type: ignore[assignment]
        RequestsInstrumentor = SQLAlchemyInstrumentor = None  # type: ignore[assignment]
from app.core.body_limit import BodySizeLimitMiddleware
from app.core.config import settings
from app.core.cookies_security_middleware import CookiesSecurityMiddleware
from app.core.csrf import CSRFMiddleware
from app.core.db.session import (
    check_database_connection,
    close_db_connection,
    get_engine,
    init_db,
)
from app.core.exception_handlers import register_exception_handlers
from app.core.logging_middleware import RequestLoggingMiddleware
from app.core.metrics_middleware import MetricsMiddleware
from app.core.rate_limit import RateLimitMiddleware
from app.core.real_ip import RealIPMiddleware
from app.core.request_id import RequestIDMiddleware
from app.core.security_headers import SecurityHeadersMiddleware
from app.domains.ai.embedding_config import configure_from_settings
from app.domains.registry import register_domain_routers
from app.domains.system.bootstrap import ensure_default_admin, ensure_global_workspace
from app.domains.system.events import register_handlers

# Используем базовое логирование из uvicorn/стандартного logging
logger = logging.getLogger(__name__)

app = FastAPI()
if not TESTING and setup_otel:
    setup_otel()
    if FastAPIInstrumentor:
        FastAPIInstrumentor.instrument_app(app)
    if SQLAlchemyInstrumentor:
        SQLAlchemyInstrumentor().instrument(engine=get_engine().sync_engine)
    if RequestsInstrumentor:
        RequestsInstrumentor().instrument()
    if HTTPXClientInstrumentor:
        HTTPXClientInstrumentor().instrument()
# Сжатие ответов
app.add_middleware(GZipMiddleware, minimum_size=1024)
# Лимит размера тела запросов
app.add_middleware(BodySizeLimitMiddleware)
# Базовые middlewares
# Корреляция по запросам
app.add_middleware(RequestIDMiddleware)
app.add_middleware(RequestLoggingMiddleware)
app.add_middleware(MetricsMiddleware)
# CORS: разрешаем фронту ходить на API в dev
<<<<<<< HEAD
# В dev по умолчанию допускаем любой порт на localhost/127.0.0.1,
# если явно не настроено через переменные окружения
_allowed_origins = settings.cors.allowed_origins
_allow_origin_regex = None
if not _allowed_origins:
    if settings.is_production:
        _allowed_origins = []
    else:
        _allow_origin_regex = r"http://(localhost|127\.0\.0\.1)(:\d+)?"
cors_kwargs = {"allow_origins": _allowed_origins}
if _allow_origin_regex:
    cors_kwargs = {"allow_origin_regex": _allow_origin_regex}
app.add_middleware(
    CORSMiddleware,
    allow_credentials=settings.cors.allow_credentials,
    allow_methods=settings.cors.allowed_methods,
    allow_headers=settings.cors.allowed_headers,
    **cors_kwargs,
=======
# В dev разрешаем фронт с 5173 (localhost и 127.0.0.1), если явно не настроено
_allowed_origins = (
    settings.cors.allowed_origins
    if settings.cors.allowed_origins
    else (
        [
            "http://localhost:5173",
            "http://127.0.0.1:5173",
            "http://localhost:5174",
            "http://127.0.0.1:5174",
            "http://localhost:5175",
            "http://127.0.0.1:5175",
            "http://localhost:5176",
            "http://127.0.0.1:5176",
        ]
        if not settings.is_production
        else []
    )
)
app.add_middleware(
    CORSMiddleware,
    allow_origins=_allowed_origins,
    allow_credentials=settings.cors.allow_credentials,
    allow_methods=settings.cors.allowed_methods,
    allow_headers=settings.cors.allowed_headers,
>>>>>>> f142f951
)
if settings.rate_limit.enabled:
    app.add_middleware(
        RateLimitMiddleware,
        capacity=10,
        fill_rate=1,
        burst=5,
    )
# CSRF для мутаций
app.add_middleware(CSRFMiddleware)
# Заголовки безопасности и CSP
app.add_middleware(SecurityHeadersMiddleware)
# Усиление Set-Cookie флагов
app.add_middleware(CookiesSecurityMiddleware)
app.add_middleware(
    TrustedHostMiddleware, allowed_hosts=settings.security.allowed_hosts or ["*"]
)
app.add_middleware(RealIPMiddleware)
register_exception_handlers(app)


@app.middleware("http")
async def admin_spa_fallback(request: Request, call_next):
    """Serve Admin SPA for direct browser navigations to /admin paths.

    This middleware intercepts HTML navigation requests (including browser
    refreshes) that target /admin routes which may otherwise be handled by API
    routers. By short‑circuiting such requests and returning the SPA index, we
    avoid slow API handlers and blank pages when reloading deep links.
    """

    if request.method == "GET":
        path = request.url.path
        if path.startswith("/admin") and not path.startswith("/admin/assets"):
            accept = request.headers.get("accept", "")
            if "text/html" in accept.lower():
                from app.web.admin_spa import serve_admin_app

                return await serve_admin_app(request)
    return await call_next(request)


DIST_DIR = Path(__file__).resolve().parent.parent.parent / "admin" / "dist"
DIST_ASSETS_DIR = DIST_DIR / "assets"
if not TESTING and DIST_ASSETS_DIR.exists():
    # serve built frontend assets (js, css, etc.) with correct MIME types
    from app.web.immutable_static import ImmutableStaticFiles as _ImmutableStaticFiles

    app.mount(
        "/admin/assets",
        _ImmutableStaticFiles(directory=DIST_ASSETS_DIR),
        name="admin-assets",
    )

# Serve uploaded media files with CORS so that editors on other origins can access them
UPLOADS_DIR = Path("uploads")
UPLOADS_DIR.mkdir(parents=True, exist_ok=True)

# Static file app for uploads
uploads_static = StaticFiles(directory=UPLOADS_DIR)
# Wrap with CORS middleware because mounted apps bypass the main app middlewares
uploads_static = CORSMiddleware(
    uploads_static,
    allow_origins=_allowed_origins,
    allow_credentials=settings.cors.allow_credentials,
    allow_methods=["GET"],
    allow_headers=["*"],
)
# Дополнительно инжектируем CORP, чтобы изображения можно было использовать кросс-оригинально в админке
from app.web.header_injector import HeaderInjector

uploads_static = HeaderInjector(
    uploads_static, {"Cross-Origin-Resource-Policy": "cross-origin"}
)
app.mount("/static/uploads", uploads_static, name="uploads")

from app.api.health import router as health_router
from app.api.ops import router as ops_router

if settings.observability.health_enabled:
    app.include_router(health_router)
app.include_router(ops_router)

if TESTING:
    # Minimal routers needed for tests
    from app.domains.auth.api.routers import router as auth_router

    app.include_router(auth_router)
else:
    # Legacy routers (best-effort): import and include inside try-blocks to avoid startup failures
    try:
        # from app.api.tags import router as tags_router  # removed: served by domain router
        # from app.api.quests import router as quests_router  # removed: served by domain router
        from app.api.metrics_exporter import router as metrics_router
        from app.api.rum_metrics import admin_router as rum_admin_router
        from app.api.rum_metrics import router as rum_metrics_router

        # app.include_router(tags_router)  # removed: served by domain router
        # app.include_router(quests_router)  # removed: served by domain router
        app.include_router(metrics_router)
        app.include_router(rum_metrics_router)
        app.include_router(rum_admin_router)
    except Exception as e:
        logging.getLogger(__name__).warning(
            f"Legacy routers failed to load completely: {e}"
        )

    # Domain routers (auth, etc.)
    register_domain_routers(app)

    # SPA fallback should be last
    from app.web.admin_spa import router as admin_spa_router

    app.include_router(admin_spa_router)


@app.get("/")
async def read_root(request: Request):
    accept_header = request.headers.get("accept", "")
    if "text/html" in accept_header:
        return HTMLResponse("<script>window.location.href='/admin';</script>")
    return {"message": "Hello, World!"}


@app.on_event("startup")
async def startup_event():
    """Выполняется при запуске приложения"""
    logger.info(f"Starting application in {settings.environment} environment")

    # Конфигурируем провайдер эмбеддингов из настроек
    configure_from_settings()
    register_handlers()

    # Проверяем подключение к базе данных
    if await check_database_connection():
        logger.info("Database connection successful")
        await init_db()
        # Создаём/чиним дефолтного администратора (для dev)
        try:
            await ensure_default_admin()
        except Exception as e:
            logger.warning(f"Admin bootstrap failed: {e}")
        # Глобальное рабочее пространство для доверенной группы
        try:
            await ensure_global_workspace()
        except Exception as e:
            logger.warning(f"Global workspace bootstrap failed: {e}")
    else:
        logger.error("Failed to connect to database during startup")


@app.on_event("shutdown")
async def shutdown_event():
    """Выполняется при остановке приложения"""
    logger.info("Shutting down application")
    await close_db_connection()<|MERGE_RESOLUTION|>--- conflicted
+++ resolved
@@ -78,7 +78,6 @@
 app.add_middleware(RequestLoggingMiddleware)
 app.add_middleware(MetricsMiddleware)
 # CORS: разрешаем фронту ходить на API в dev
-<<<<<<< HEAD
 # В dev по умолчанию допускаем любой порт на localhost/127.0.0.1,
 # если явно не настроено через переменные окружения
 _allowed_origins = settings.cors.allowed_origins
@@ -97,33 +96,33 @@
     allow_methods=settings.cors.allowed_methods,
     allow_headers=settings.cors.allowed_headers,
     **cors_kwargs,
-=======
-# В dev разрешаем фронт с 5173 (localhost и 127.0.0.1), если явно не настроено
-_allowed_origins = (
-    settings.cors.allowed_origins
-    if settings.cors.allowed_origins
-    else (
-        [
-            "http://localhost:5173",
-            "http://127.0.0.1:5173",
-            "http://localhost:5174",
-            "http://127.0.0.1:5174",
-            "http://localhost:5175",
-            "http://127.0.0.1:5175",
-            "http://localhost:5176",
-            "http://127.0.0.1:5176",
-        ]
-        if not settings.is_production
-        else []
-    )
-)
-app.add_middleware(
-    CORSMiddleware,
-    allow_origins=_allowed_origins,
-    allow_credentials=settings.cors.allow_credentials,
-    allow_methods=settings.cors.allowed_methods,
-    allow_headers=settings.cors.allowed_headers,
->>>>>>> f142f951
+# =======
+# # В dev разрешаем фронт с 5173 (localhost и 127.0.0.1), если явно не настроено
+# _allowed_origins = (
+#     settings.cors.allowed_origins
+#     if settings.cors.allowed_origins
+#     else (
+#         [
+#             "http://localhost:5173",
+#             "http://127.0.0.1:5173",
+#             "http://localhost:5174",
+#             "http://127.0.0.1:5174",
+#             "http://localhost:5175",
+#             "http://127.0.0.1:5175",
+#             "http://localhost:5176",
+#             "http://127.0.0.1:5176",
+#         ]
+#         if not settings.is_production
+#         else []
+#     )
+# )
+# app.add_middleware(
+#     CORSMiddleware,
+#     allow_origins=_allowed_origins,
+#     allow_credentials=settings.cors.allow_credentials,
+#     allow_methods=settings.cors.allowed_methods,
+#     allow_headers=settings.cors.allowed_headers,
+# >>>>>>> main
 )
 if settings.rate_limit.enabled:
     app.add_middleware(
