from __future__ import annotations

import re
from typing import Annotated, Any
from uuid import UUID

from fastapi import Depends, HTTPException
from sqlalchemy import select
from sqlalchemy.ext.asyncio import AsyncSession
from sqlalchemy.sql import Select

from app.core.db.session import get_db
from app.core.pagination import (
    PageQuery,
    apply_pagination,
    apply_sorting,
    build_cursor_for_last_item,
    decode_cursor,
    fetch_page,
)
from app.domains.users.infrastructure.models.user import User
from app.domains.workspaces.infrastructure.dao import WorkspaceDAO, WorkspaceMemberDAO
from app.domains.workspaces.infrastructure.models import Workspace, WorkspaceMember
from app.schemas.workspaces import (
    WorkspaceCursorPage,
    WorkspaceIn,
    WorkspaceMemberIn,
    WorkspaceOut,
    WorkspaceRole,
    WorkspaceSettings,
    WorkspaceUpdate,
    WorkspaceWithRoleOut,
)
from app.security import auth_user


async def require_ws_editor(
    workspace_id: UUID,
    user: Annotated[User, Depends(auth_user)] = ...,
    db: Annotated[AsyncSession, Depends(get_db)] = ...,
) -> WorkspaceMember | None:
    """Ensure the current user has editor or owner rights in the workspace."""
    m = await WorkspaceMemberDAO.get(db, workspace_id=workspace_id, user_id=user.id)
    if not (
        user.role == "admin"
        or (m and m.role in (WorkspaceRole.owner, WorkspaceRole.editor))
    ):
        raise HTTPException(status_code=403, detail="Forbidden")
    return m


async def require_ws_owner(
    workspace_id: UUID,
    user: Annotated[User, Depends(auth_user)] = ...,
    db: Annotated[AsyncSession, Depends(get_db)] = ...,
) -> WorkspaceMember | None:
    """Ensure the current user is an owner of the workspace."""
    m = await WorkspaceMemberDAO.get(db, workspace_id=workspace_id, user_id=user.id)
    if not (user.role == "admin" or (m and m.role == WorkspaceRole.owner)):
        raise HTTPException(status_code=403, detail="Forbidden")
    return m


async def require_ws_viewer(
    workspace_id: UUID,
    user: Annotated[User, Depends(auth_user)] = ...,
    db: Annotated[AsyncSession, Depends(get_db)] = ...,
) -> WorkspaceMember | None:
    """Ensure the current user has at least viewer rights in the workspace."""
    m = await WorkspaceMemberDAO.get(db, workspace_id=workspace_id, user_id=user.id)
    if not (
        user.role == "admin"
        or (
            m
            and m.role
            in (WorkspaceRole.owner, WorkspaceRole.editor, WorkspaceRole.viewer)
        )
    ):
        raise HTTPException(status_code=403, detail="Forbidden")
    return m


async def require_ws_guest(
    workspace_id: UUID,
    user: Annotated[User, Depends(auth_user)] = ...,
    db: Annotated[AsyncSession, Depends(get_db)] = ...,
) -> WorkspaceMember | None:
    """Ensure the current user is a member of the workspace."""
    m = await WorkspaceMemberDAO.get(db, workspace_id=workspace_id, user_id=user.id)
    if not (user.role == "admin" or m):
        raise HTTPException(status_code=403, detail="Forbidden")
    return m


def scope_by_workspace(query: Select, workspace_id: UUID) -> Select:
    """Filter a SQLAlchemy query by workspace identifier if possible."""
    entity = query.column_descriptions[0]["entity"]
    if hasattr(entity, "workspace_id"):
        query = query.where(entity.workspace_id == workspace_id)
    return query


SLUG_RE = re.compile(r"^[a-z0-9-]+$")


def _slugify(text: str) -> str:
    slug = re.sub(r"[^a-z0-9-]+", "-", text.lower())
    return re.sub(r"-+", "-", slug).strip("-")


class WorkspaceService:
    @staticmethod
    async def create(db: AsyncSession, *, data: WorkspaceIn, owner: User) -> Workspace:
        slug = data.slug or _slugify(data.name)
        if not SLUG_RE.fullmatch(slug):
            raise HTTPException(status_code=400, detail="Invalid slug")
        res = await db.execute(select(Workspace).where(Workspace.slug == slug))
        if res.scalars().first():
            raise HTTPException(status_code=400, detail="Slug already exists")
        res = await db.execute(
            select(Workspace).where(
                Workspace.owner_user_id == owner.id, Workspace.name == data.name
            )
        )
        if res.scalars().first():
            raise HTTPException(status_code=400, detail="Name already exists")
        workspace = Workspace(
            name=data.name,
            slug=slug,
            owner_user_id=owner.id,
            settings_json=data.settings.model_dump(),
            type=data.type,
            is_system=data.is_system,
        )
        db.add(workspace)
        db.add(
            WorkspaceMember(
                workspace=workspace, user_id=owner.id, role=WorkspaceRole.owner
            )
        )
        await db.commit()
        await db.refresh(workspace)
        return workspace

    @staticmethod
    async def list_for_user(
        db: AsyncSession, user: User
    ) -> list[tuple[Workspace, WorkspaceRole]]:
        stmt = (
            select(Workspace, WorkspaceMember.role)
            .join(WorkspaceMember)
            .where(WorkspaceMember.user_id == user.id)
        )
        result = await db.execute(stmt)
        return [(ws, role) for ws, role in result.all()]

    @staticmethod
    async def get_for_user(
        db: AsyncSession, workspace_id: UUID, user: User
    ) -> Workspace:
        workspace = await WorkspaceDAO.get(db, workspace_id)
        if not workspace:
            raise HTTPException(status_code=404, detail="Workspace not found")
        if user.role != "admin":
            member = await WorkspaceMemberDAO.get(
                db, workspace_id=workspace_id, user_id=user.id
            )
            if not member:
                raise HTTPException(status_code=403, detail="Forbidden")
        return workspace

    @staticmethod
    async def update(
        db: AsyncSession, workspace_id: UUID, data: WorkspaceUpdate
    ) -> Workspace:
        workspace = await WorkspaceDAO.get(db, workspace_id)
        if not workspace:
            raise HTTPException(status_code=404, detail="Workspace not found")
        if data.name is not None and data.name != workspace.name:
            res = await db.execute(
                select(Workspace).where(
                    Workspace.owner_user_id == workspace.owner_user_id,
                    Workspace.name == data.name,
                    Workspace.id != workspace_id,
                )
            )
            if res.scalars().first():
                raise HTTPException(status_code=400, detail="Name already exists")
            workspace.name = data.name
        if data.slug is not None and data.slug != workspace.slug:
            if not SLUG_RE.fullmatch(data.slug):
                raise HTTPException(status_code=400, detail="Invalid slug")
            res = await db.execute(
                select(Workspace).where(
                    Workspace.slug == data.slug, Workspace.id != workspace_id
                )
            )
            if res.scalars().first():
                raise HTTPException(status_code=400, detail="Slug already exists")
            workspace.slug = data.slug
        if data.settings is not None:
            workspace.settings_json = data.settings.model_dump()
        if data.type is not None:
            workspace.type = data.type
        if data.is_system is not None:
            workspace.is_system = data.is_system
        await db.commit()
        await db.refresh(workspace)
        return workspace

    @staticmethod
    async def delete(db: AsyncSession, workspace_id: UUID) -> None:
        workspace = await WorkspaceDAO.get(db, workspace_id)
        if not workspace:
            raise HTTPException(status_code=404, detail="Workspace not found")
        await db.delete(workspace)
        await db.commit()

    @staticmethod
    async def add_member(
        db: AsyncSession, workspace_id: UUID, data: WorkspaceMemberIn
    ) -> WorkspaceMember:
        existing = await WorkspaceMemberDAO.get(
            db, workspace_id=workspace_id, user_id=data.user_id
        )
        if existing:
            raise HTTPException(status_code=400, detail="Member already exists")
        member = await WorkspaceMemberDAO.add(
            db,
            workspace_id=workspace_id,
            user_id=data.user_id,
            role=data.role,
        )
        await db.commit()
        await db.refresh(member)
        return member

    @staticmethod
    async def update_member(
        db: AsyncSession, workspace_id: UUID, user_id: UUID, role: WorkspaceRole
    ) -> WorkspaceMember:
        member = await WorkspaceMemberDAO.update_role(
            db, workspace_id=workspace_id, user_id=user_id, role=role
        )
        if not member:
            raise HTTPException(status_code=404, detail="Member not found")
        await db.commit()
        await db.refresh(member)
        return member

    @staticmethod
    async def remove_member(
        db: AsyncSession, workspace_id: UUID, user_id: UUID
    ) -> None:
        member = await WorkspaceMemberDAO.get(
            db, workspace_id=workspace_id, user_id=user_id
        )
        if not member:
            raise HTTPException(status_code=404, detail="Member not found")
        await WorkspaceMemberDAO.remove(db, workspace_id=workspace_id, user_id=user_id)
        await db.commit()

    @staticmethod
    async def list_members(
        db: AsyncSession, workspace_id: UUID
    ) -> list[WorkspaceMember]:
        res = await db.execute(
            select(WorkspaceMember).where(WorkspaceMember.workspace_id == workspace_id)
        )
        return res.scalars().all()

    @staticmethod
<<<<<<< HEAD
    async def list_paginated(
        db: AsyncSession,
        *,
        user: User,
        pq: PageQuery,
    ) -> WorkspaceCursorPage:
        stmt = (
            select(Workspace)
            .join(WorkspaceMember)
            .where(WorkspaceMember.user_id == user.id)
        )
        stmt = apply_sorting(stmt, model=Workspace, sort_field=pq.sort, order=pq.order)
        cursor = decode_cursor(pq.cursor) if pq.cursor else None
        stmt = apply_pagination(
            stmt,
            model=Workspace,
            cursor=cursor,
            sort_field=pq.sort,
            order=pq.order,
        )
        items, has_next = await fetch_page(stmt, session=db, limit=pq.limit)
        next_cursor = (
            build_cursor_for_last_item(items[-1], pq.sort, pq.order)
            if has_next and items
            else None
        )
        roles: dict[UUID, WorkspaceRole] = {}
        if items:
            res = await db.execute(
                select(WorkspaceMember.workspace_id, WorkspaceMember.role).where(
                    WorkspaceMember.user_id == user.id,
                    WorkspaceMember.workspace_id.in_([ws.id for ws in items]),
                )
            )
            roles = {row.workspace_id: row.role for row in res.all()}
        out: list[WorkspaceWithRoleOut] = []
        for ws in items:
            data = WorkspaceOut.model_validate(ws, from_attributes=True)
            out.append(
                WorkspaceWithRoleOut(
                    **data.model_dump(exclude={"role"}),
                    role=roles.get(ws.id, WorkspaceRole.viewer),
                )
            )
        return WorkspaceCursorPage(
            limit=pq.limit,
            sort=pq.sort,
            order=pq.order,
            items=out,
            next_cursor=next_cursor,
        )
=======
    async def get_ai_presets(db: AsyncSession, workspace_id: UUID) -> dict[str, Any]:
        workspace = await WorkspaceDAO.get(db, workspace_id)
        if not workspace:
            raise HTTPException(status_code=404, detail="Workspace not found")
        settings = WorkspaceSettings.model_validate(workspace.settings_json)
        return settings.ai_presets
>>>>>>> bc7f6bb4
<|MERGE_RESOLUTION|>--- conflicted
+++ resolved
@@ -270,7 +270,6 @@
         return res.scalars().all()
 
     @staticmethod
-<<<<<<< HEAD
     async def list_paginated(
         db: AsyncSession,
         *,
@@ -321,12 +320,4 @@
             order=pq.order,
             items=out,
             next_cursor=next_cursor,
-        )
-=======
-    async def get_ai_presets(db: AsyncSession, workspace_id: UUID) -> dict[str, Any]:
-        workspace = await WorkspaceDAO.get(db, workspace_id)
-        if not workspace:
-            raise HTTPException(status_code=404, detail="Workspace not found")
-        settings = WorkspaceSettings.model_validate(workspace.settings_json)
-        return settings.ai_presets
->>>>>>> bc7f6bb4
+        )