from __future__ import annotations

import json
from uuid import UUID

from app.core.cache_keys import cache_key, node_key
from app.core.config import settings
from app.core.log_events import cache_hit, cache_invalidate, cache_miss
from app.domains.navigation.application.ports.cache_port import IKeyValueCache


def _k_nav(user_id: str, slug: str, mode: str, account_id: str | None = None) -> str:
    m = mode or "auto"
<<<<<<< HEAD
    if account_id is not None:
        return cache_key("navigation", account_id, slug, user_id, m)
=======
    if account_id:
        pass
>>>>>>> e0ccd5ef
    return cache_key("navigation", slug, user_id, m)


def _k_navm(user_id: str, slug: str, account_id: str | None = None) -> str:
<<<<<<< HEAD
    if account_id is not None:
        return cache_key("navigation", account_id, slug, "modes", user_id)
=======
    if account_id:
        pass
>>>>>>> e0ccd5ef
    return cache_key("navigation", slug, "modes", user_id)


def _k_comp(user_id: str, phash: str, account_id: str | None = None) -> str:
<<<<<<< HEAD
    if account_id is not None:
        return cache_key("compass", account_id, user_id, phash)
=======
    if account_id:
        pass
>>>>>>> e0ccd5ef
    return cache_key("compass", user_id, phash)


def _idx_node_nav(slug: str, account_id: str | None = None) -> str:
<<<<<<< HEAD
    if account_id is not None:
        return cache_key("node", account_id, slug, "nav")
=======
    if account_id:
        pass
>>>>>>> e0ccd5ef
    return f"{node_key(slug)}:nav"


def _idx_node_navm(slug: str, account_id: str | None = None) -> str:
<<<<<<< HEAD
    if account_id is not None:
        return cache_key("node", account_id, slug, "navm")
=======
    if account_id:
        pass
>>>>>>> e0ccd5ef
    return f"{node_key(slug)}:navm"


def _idx_user_nav(uid: str) -> str:
    return cache_key("user", uid, "nav")


def _idx_user_comp(uid: str) -> str:
    return cache_key("user", uid, "comp")


def _idx_node_comp(slug: str, account_id: str | None = None) -> str:
<<<<<<< HEAD
    if account_id is not None:
        return cache_key("node", account_id, slug, "comp")
=======
    if account_id:
        pass
>>>>>>> e0ccd5ef
    return f"{node_key(slug)}:comp"


class NavigationCacheService:
    """Unified cache facade for navigation, modes and compass results."""

    def __init__(self, cache: IKeyValueCache) -> None:
        self._cache = cache

    # Helpers for JSON-encoded sets of keys (index maintenance)
    async def _get_set(self, key: str) -> set[str]:
        raw = await self._cache.get(key)
        if not raw:
            return set()
        try:
            arr: list[str] = json.loads(raw)
            return {str(x) for x in arr if isinstance(x, str)}
        except Exception:
            return set()

    async def _set_set(self, key: str, s: set[str]) -> None:
        await self._cache.set(key, json.dumps(sorted(list(s))))

    async def _add_to_set(self, key: str, *members: str) -> None:
        cur = await self._get_set(key)
        for m in members:
            cur.add(m)
        await self._set_set(key, cur)

    async def _del_set_key(self, key: str) -> None:
        # just delete the index key
        await self._cache.delete(key)

    # Navigation ---------------------------------------------------------
    async def get_navigation(
        self,
        user_id: UUID | str,
        node_slug: str,
        mode: str | None,
        account_id: UUID | str | None = None,
    ) -> dict | None:
        uid = str(user_id)
<<<<<<< HEAD
        aid = str(account_id) if account_id is not None else None
        key = _k_nav(uid, node_slug, mode or "auto", aid)
=======
        if account_id:
            pass
        key = _k_nav(uid, node_slug, mode or "auto")
>>>>>>> e0ccd5ef
        data = await self._cache.get(key)
        if data:
            cache_hit("nav", key, user=uid)
            return json.loads(data)
        cache_miss("nav", key, user=uid)
        return None

    async def set_navigation(
        self,
        user_id: UUID | str,
        node_slug: str,
        mode: str | None,
        payload: dict,
        ttl_sec: int | None = None,
        account_id: UUID | str | None = None,
    ) -> None:
        uid = str(user_id)
<<<<<<< HEAD
        aid = str(account_id) if account_id is not None else None
        key = _k_nav(uid, node_slug, mode or "auto", aid)
        ttl = ttl_sec or settings.cache.nav_cache_ttl
        await self._cache.set(key, json.dumps(payload), ttl)
        await self._add_to_set(_idx_user_nav(uid), key)
        await self._add_to_set(_idx_node_nav(node_slug, aid), key)
=======
        if account_id:
            pass
        key = _k_nav(uid, node_slug, mode or "auto")
        ttl = ttl_sec or settings.cache.nav_cache_ttl
        await self._cache.set(key, json.dumps(payload), ttl)
        await self._add_to_set(_idx_user_nav(uid), key)
        await self._add_to_set(_idx_node_nav(node_slug), key)
>>>>>>> e0ccd5ef

    async def invalidate_navigation_by_node(
        self, account_id: UUID | str | int, node_slug: str
    ) -> None:
<<<<<<< HEAD
        aid = str(account_id)
        keys = await self._get_set(_idx_node_nav(node_slug, aid))
        count = len(keys)
        if keys:
            await self._cache.delete(*list(keys))
        await self._del_set_key(_idx_node_nav(node_slug, aid))
        keys_modes = await self._get_set(_idx_node_navm(node_slug, aid))
        count += len(keys_modes)
        if keys_modes:
            await self._cache.delete(*list(keys_modes))
        await self._del_set_key(_idx_node_navm(node_slug, aid))
        if count:
            cache_invalidate("nav", reason="by_node", key=f"{aid}:{node_slug}")
=======
        if account_id:
            pass
        keys = await self._get_set(_idx_node_nav(node_slug))
        count = len(keys)
        if keys:
            await self._cache.delete(*list(keys))
        await self._del_set_key(_idx_node_nav(node_slug))
        keys_modes = await self._get_set(_idx_node_navm(node_slug))
        count += len(keys_modes)
        if keys_modes:
            await self._cache.delete(*list(keys_modes))
        await self._del_set_key(_idx_node_navm(node_slug))
        if count:
            cache_invalidate("nav", reason="by_node", key=node_slug)
>>>>>>> e0ccd5ef

    async def invalidate_navigation_by_user(self, user_id: UUID | str) -> None:
        uid = str(user_id)
        idx = _idx_user_nav(uid)
        keys = await self._get_set(idx)
        if keys:
            await self._cache.delete(*list(keys))
        await self._del_set_key(idx)
        if keys:
            cache_invalidate("nav", reason="by_user", key=uid)

    async def invalidate_navigation_all(self) -> None:
        pattern = f"{settings.cache.key_version}:navigation*"
        keys = await self._cache.scan(pattern)
        if keys:
            await self._cache.delete(*keys)
        idx_patterns = [
            f"{settings.cache.key_version}:node:*:nav*",
            f"{settings.cache.key_version}:user:*:nav",
        ]
        for p in idx_patterns:
            idx_keys = await self._cache.scan(p)
            for idx in idx_keys:
                await self._del_set_key(idx)
        if keys:
            cache_invalidate("nav", reason="all")

    # Modes -------------------------------------------------------------
    async def get_modes(
        self, user_id: UUID | str, node_slug: str, account_id: UUID | str | None = None
    ) -> dict | None:
        uid = str(user_id)
<<<<<<< HEAD
        aid = str(account_id) if account_id is not None else None
        key = _k_navm(uid, node_slug, aid)
=======
        if account_id:
            pass
        key = _k_navm(uid, node_slug)
>>>>>>> e0ccd5ef
        data = await self._cache.get(key)
        if data:
            cache_hit("navm", key, user=uid)
            return json.loads(data)
        cache_miss("navm", key, user=uid)
        return None

    async def set_modes(
        self,
        user_id: UUID | str,
        node_slug: str,
        payload: dict,
        ttl_sec: int | None = None,
        account_id: UUID | str | None = None,
    ) -> None:
        uid = str(user_id)
<<<<<<< HEAD
        aid = str(account_id) if account_id is not None else None
        key = _k_navm(uid, node_slug, aid)
        ttl = ttl_sec or settings.cache.nav_cache_ttl
        await self._cache.set(key, json.dumps(payload), ttl)
        await self._add_to_set(_idx_user_nav(uid), key)
        await self._add_to_set(_idx_node_navm(node_slug, aid), key)

    async def invalidate_modes_by_node(self, account_id: UUID | str | int, node_slug: str) -> None:
        aid = str(account_id)
        keys = await self._get_set(_idx_node_navm(node_slug, aid))
        if keys:
            await self._cache.delete(*list(keys))
        await self._del_set_key(_idx_node_navm(node_slug, aid))
        if keys:
            cache_invalidate("navm", reason="by_node", key=f"{aid}:{node_slug}")
=======
        if account_id:
            pass
        key = _k_navm(uid, node_slug)
        ttl = ttl_sec or settings.cache.nav_cache_ttl
        await self._cache.set(key, json.dumps(payload), ttl)
        await self._add_to_set(_idx_user_nav(uid), key)
        await self._add_to_set(_idx_node_navm(node_slug), key)

    async def invalidate_modes_by_node(self, account_id: UUID | str | int, node_slug: str) -> None:
        if account_id:
            pass
        keys = await self._get_set(_idx_node_navm(node_slug))
        if keys:
            await self._cache.delete(*list(keys))
        await self._del_set_key(_idx_node_navm(node_slug))
        if keys:
            cache_invalidate("navm", reason="by_node", key=node_slug)
>>>>>>> e0ccd5ef

    # Compass -----------------------------------------------------------
    async def get_compass(
        self,
        user_id: UUID | str,
        params_hash: str,
        account_id: UUID | str | None = None,
    ) -> dict | None:
        uid = str(user_id)
<<<<<<< HEAD
        aid = str(account_id) if account_id is not None else None
        key = _k_comp(uid, params_hash, aid)
=======
        if account_id:
            pass
        key = _k_comp(uid, params_hash)
>>>>>>> e0ccd5ef
        data = await self._cache.get(key)
        if data:
            cache_hit("comp", key, user=uid)
            return json.loads(data)
        cache_miss("comp", key, user=uid)
        return None

    async def set_compass(
        self,
        user_id: UUID | str,
        params_hash: str,
        payload: dict,
        ttl_sec: int | None = None,
        account_id: UUID | str | None = None,
    ) -> None:
        uid = str(user_id)
<<<<<<< HEAD
        aid = str(account_id) if account_id is not None else None
        key = _k_comp(uid, params_hash, aid)
=======
        if account_id:
            pass
        key = _k_comp(uid, params_hash)
>>>>>>> e0ccd5ef
        ttl = ttl_sec or settings.cache.compass_cache_ttl
        await self._cache.set(key, json.dumps(payload), ttl)
        await self._add_to_set(_idx_user_comp(uid), key)

    async def invalidate_compass_by_user(self, user_id: UUID | str) -> None:
        uid = str(user_id)
        idx = _idx_user_comp(uid)
        keys = await self._get_set(idx)
        if keys:
            await self._cache.delete(*list(keys))
        await self._del_set_key(idx)
        if keys:
            cache_invalidate("comp", reason="by_user", key=uid)

<<<<<<< HEAD
    async def invalidate_compass_by_node(self, account_id: UUID | str | int, node_slug: str) -> None:
        aid = str(account_id)
        idx = _idx_node_comp(node_slug, aid)
=======
    async def invalidate_compass_by_node(
        self, account_id: UUID | str | int, node_slug: str
    ) -> None:
        if account_id:
            pass
        idx = _idx_node_comp(node_slug)
>>>>>>> e0ccd5ef
        keys = await self._get_set(idx)
        if keys:
            await self._cache.delete(*list(keys))
        await self._del_set_key(idx)
        if keys:
<<<<<<< HEAD
            cache_invalidate("comp", reason="by_node", key=f"{aid}:{node_slug}")
=======
            cache_invalidate("comp", reason="by_node", key=node_slug)
>>>>>>> e0ccd5ef

    async def invalidate_compass_all(self) -> None:
        pattern = f"{settings.cache.key_version}:compass*"
        keys = await self._cache.scan(pattern)
        if keys:
            await self._cache.delete(*keys)
        idx_keys = await self._cache.scan(f"{settings.cache.key_version}:user:*:comp")
        for idx in idx_keys:
            await self._del_set_key(idx)
        if keys:
            cache_invalidate("comp", reason="all")<|MERGE_RESOLUTION|>--- conflicted
+++ resolved
@@ -11,59 +11,28 @@
 
 def _k_nav(user_id: str, slug: str, mode: str, account_id: str | None = None) -> str:
     m = mode or "auto"
-<<<<<<< HEAD
     if account_id is not None:
         return cache_key("navigation", account_id, slug, user_id, m)
-=======
-    if account_id:
-        pass
->>>>>>> e0ccd5ef
-    return cache_key("navigation", slug, user_id, m)
 
 
 def _k_navm(user_id: str, slug: str, account_id: str | None = None) -> str:
-<<<<<<< HEAD
     if account_id is not None:
         return cache_key("navigation", account_id, slug, "modes", user_id)
-=======
-    if account_id:
-        pass
->>>>>>> e0ccd5ef
-    return cache_key("navigation", slug, "modes", user_id)
 
 
 def _k_comp(user_id: str, phash: str, account_id: str | None = None) -> str:
-<<<<<<< HEAD
     if account_id is not None:
         return cache_key("compass", account_id, user_id, phash)
-=======
-    if account_id:
-        pass
->>>>>>> e0ccd5ef
-    return cache_key("compass", user_id, phash)
 
 
 def _idx_node_nav(slug: str, account_id: str | None = None) -> str:
-<<<<<<< HEAD
     if account_id is not None:
         return cache_key("node", account_id, slug, "nav")
-=======
-    if account_id:
-        pass
->>>>>>> e0ccd5ef
-    return f"{node_key(slug)}:nav"
 
 
 def _idx_node_navm(slug: str, account_id: str | None = None) -> str:
-<<<<<<< HEAD
     if account_id is not None:
         return cache_key("node", account_id, slug, "navm")
-=======
-    if account_id:
-        pass
->>>>>>> e0ccd5ef
-    return f"{node_key(slug)}:navm"
-
 
 def _idx_user_nav(uid: str) -> str:
     return cache_key("user", uid, "nav")
@@ -74,14 +43,8 @@
 
 
 def _idx_node_comp(slug: str, account_id: str | None = None) -> str:
-<<<<<<< HEAD
     if account_id is not None:
         return cache_key("node", account_id, slug, "comp")
-=======
-    if account_id:
-        pass
->>>>>>> e0ccd5ef
-    return f"{node_key(slug)}:comp"
 
 
 class NavigationCacheService:
@@ -123,14 +86,8 @@
         account_id: UUID | str | None = None,
     ) -> dict | None:
         uid = str(user_id)
-<<<<<<< HEAD
         aid = str(account_id) if account_id is not None else None
         key = _k_nav(uid, node_slug, mode or "auto", aid)
-=======
-        if account_id:
-            pass
-        key = _k_nav(uid, node_slug, mode or "auto")
->>>>>>> e0ccd5ef
         data = await self._cache.get(key)
         if data:
             cache_hit("nav", key, user=uid)
@@ -148,27 +105,16 @@
         account_id: UUID | str | None = None,
     ) -> None:
         uid = str(user_id)
-<<<<<<< HEAD
         aid = str(account_id) if account_id is not None else None
         key = _k_nav(uid, node_slug, mode or "auto", aid)
         ttl = ttl_sec or settings.cache.nav_cache_ttl
         await self._cache.set(key, json.dumps(payload), ttl)
         await self._add_to_set(_idx_user_nav(uid), key)
         await self._add_to_set(_idx_node_nav(node_slug, aid), key)
-=======
-        if account_id:
-            pass
-        key = _k_nav(uid, node_slug, mode or "auto")
-        ttl = ttl_sec or settings.cache.nav_cache_ttl
-        await self._cache.set(key, json.dumps(payload), ttl)
-        await self._add_to_set(_idx_user_nav(uid), key)
-        await self._add_to_set(_idx_node_nav(node_slug), key)
->>>>>>> e0ccd5ef
 
     async def invalidate_navigation_by_node(
         self, account_id: UUID | str | int, node_slug: str
     ) -> None:
-<<<<<<< HEAD
         aid = str(account_id)
         keys = await self._get_set(_idx_node_nav(node_slug, aid))
         count = len(keys)
@@ -182,22 +128,7 @@
         await self._del_set_key(_idx_node_navm(node_slug, aid))
         if count:
             cache_invalidate("nav", reason="by_node", key=f"{aid}:{node_slug}")
-=======
-        if account_id:
-            pass
-        keys = await self._get_set(_idx_node_nav(node_slug))
-        count = len(keys)
-        if keys:
-            await self._cache.delete(*list(keys))
-        await self._del_set_key(_idx_node_nav(node_slug))
-        keys_modes = await self._get_set(_idx_node_navm(node_slug))
-        count += len(keys_modes)
-        if keys_modes:
-            await self._cache.delete(*list(keys_modes))
-        await self._del_set_key(_idx_node_navm(node_slug))
-        if count:
-            cache_invalidate("nav", reason="by_node", key=node_slug)
->>>>>>> e0ccd5ef
+
 
     async def invalidate_navigation_by_user(self, user_id: UUID | str) -> None:
         uid = str(user_id)
@@ -230,14 +161,9 @@
         self, user_id: UUID | str, node_slug: str, account_id: UUID | str | None = None
     ) -> dict | None:
         uid = str(user_id)
-<<<<<<< HEAD
         aid = str(account_id) if account_id is not None else None
         key = _k_navm(uid, node_slug, aid)
-=======
-        if account_id:
-            pass
-        key = _k_navm(uid, node_slug)
->>>>>>> e0ccd5ef
+
         data = await self._cache.get(key)
         if data:
             cache_hit("navm", key, user=uid)
@@ -254,7 +180,6 @@
         account_id: UUID | str | None = None,
     ) -> None:
         uid = str(user_id)
-<<<<<<< HEAD
         aid = str(account_id) if account_id is not None else None
         key = _k_navm(uid, node_slug, aid)
         ttl = ttl_sec or settings.cache.nav_cache_ttl
@@ -270,25 +195,6 @@
         await self._del_set_key(_idx_node_navm(node_slug, aid))
         if keys:
             cache_invalidate("navm", reason="by_node", key=f"{aid}:{node_slug}")
-=======
-        if account_id:
-            pass
-        key = _k_navm(uid, node_slug)
-        ttl = ttl_sec or settings.cache.nav_cache_ttl
-        await self._cache.set(key, json.dumps(payload), ttl)
-        await self._add_to_set(_idx_user_nav(uid), key)
-        await self._add_to_set(_idx_node_navm(node_slug), key)
-
-    async def invalidate_modes_by_node(self, account_id: UUID | str | int, node_slug: str) -> None:
-        if account_id:
-            pass
-        keys = await self._get_set(_idx_node_navm(node_slug))
-        if keys:
-            await self._cache.delete(*list(keys))
-        await self._del_set_key(_idx_node_navm(node_slug))
-        if keys:
-            cache_invalidate("navm", reason="by_node", key=node_slug)
->>>>>>> e0ccd5ef
 
     # Compass -----------------------------------------------------------
     async def get_compass(
@@ -298,14 +204,8 @@
         account_id: UUID | str | None = None,
     ) -> dict | None:
         uid = str(user_id)
-<<<<<<< HEAD
         aid = str(account_id) if account_id is not None else None
         key = _k_comp(uid, params_hash, aid)
-=======
-        if account_id:
-            pass
-        key = _k_comp(uid, params_hash)
->>>>>>> e0ccd5ef
         data = await self._cache.get(key)
         if data:
             cache_hit("comp", key, user=uid)
@@ -322,14 +222,9 @@
         account_id: UUID | str | None = None,
     ) -> None:
         uid = str(user_id)
-<<<<<<< HEAD
         aid = str(account_id) if account_id is not None else None
         key = _k_comp(uid, params_hash, aid)
-=======
-        if account_id:
-            pass
-        key = _k_comp(uid, params_hash)
->>>>>>> e0ccd5ef
+
         ttl = ttl_sec or settings.cache.compass_cache_ttl
         await self._cache.set(key, json.dumps(payload), ttl)
         await self._add_to_set(_idx_user_comp(uid), key)
@@ -344,28 +239,17 @@
         if keys:
             cache_invalidate("comp", reason="by_user", key=uid)
 
-<<<<<<< HEAD
     async def invalidate_compass_by_node(self, account_id: UUID | str | int, node_slug: str) -> None:
         aid = str(account_id)
         idx = _idx_node_comp(node_slug, aid)
-=======
-    async def invalidate_compass_by_node(
-        self, account_id: UUID | str | int, node_slug: str
-    ) -> None:
-        if account_id:
-            pass
-        idx = _idx_node_comp(node_slug)
->>>>>>> e0ccd5ef
+
         keys = await self._get_set(idx)
         if keys:
             await self._cache.delete(*list(keys))
         await self._del_set_key(idx)
         if keys:
-<<<<<<< HEAD
             cache_invalidate("comp", reason="by_node", key=f"{aid}:{node_slug}")
-=======
-            cache_invalidate("comp", reason="by_node", key=node_slug)
->>>>>>> e0ccd5ef
+
 
     async def invalidate_compass_all(self) -> None:
         pattern = f"{settings.cache.key_version}:compass*"
