--- conflicted
+++ resolved
@@ -121,21 +121,7 @@
 async def _resolve_content_item_id(
     db: AsyncSession, *, workspace_id: UUID, node_or_item_id: int
 ) -> NodeItem:
-    """Resolve a ``NodeItem`` from either ``Node.id`` or ``NodeItem.id``.
-
-<<<<<<< HEAD
-    ``node_or_item_id`` may be a numeric ``Node.id`` used by newer clients or a
-    ``NodeItem.id`` from legacy callers.  When only a ``Node`` exists the
-    corresponding ``NodeItem`` is fetched or backfilled.
-=======
-    Behaviour is tolerant to data skew:
-    - First tries an exact ``NodeItem`` match within the workspace.
-    - Then resolves by ``Node.id`` within the workspace.
-    - If still not found, attempts a global lookup (without workspace filter).
-    - If a ``Node`` exists but no ``NodeItem`` does, auto‑creates one to
-      unblock the admin editor.
->>>>>>> 9e0f2fb2
-    """
+
 
     # 1) Direct NodeItem by id within workspace
     item = await db.get(NodeItem, node_or_item_id)
@@ -185,9 +171,6 @@
         svc = NodeService(db)
         item = await svc.create_item_for_node(node)
 
-<<<<<<< HEAD
-    return item
-=======
     # 3) Global fallbacks: try without workspace filter
     # 3a) NodeItem by id (any workspace)
     if item is not None:
@@ -212,7 +195,6 @@
 
     # 4) Nothing matched
     raise HTTPException(status_code=404, detail="Node not found")
->>>>>>> 9e0f2fb2
 
 
 @id_router.get("/{node_id}", summary="Get node item by id")
