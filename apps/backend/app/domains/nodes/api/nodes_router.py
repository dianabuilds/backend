--- conflicted
+++ resolved
@@ -231,13 +231,8 @@
         )
     if was_visible != node.is_visible:
         await navsvc.invalidate_navigation_cache(db, node)
-<<<<<<< HEAD
         await navcache.invalidate_navigation_by_node(account_id=space_id, node_slug=slug)
         await navcache.invalidate_modes_by_node(account_id=space_id, node_slug=slug)
-=======
-        await navcache.invalidate_navigation_by_node(account_id, slug)
-        await navcache.invalidate_modes_by_node(account_id, slug)
->>>>>>> b3b0ecc0
         await navcache.invalidate_compass_all()
         cache_invalidate("nav", reason="node_update", key=slug)
         cache_invalidate("navm", reason="node_update", key=slug)
@@ -285,13 +280,9 @@
             workspace_id=str(account_id),
         )
     await navsvc.invalidate_navigation_cache(db, node)
-<<<<<<< HEAD
     await navcache.invalidate_navigation_by_node(account_id=space_id, node_slug=slug)
     await navcache.invalidate_modes_by_node(account_id=space_id, node_slug=slug)
-=======
-    await navcache.invalidate_navigation_by_node(account_id, slug)
-    await navcache.invalidate_modes_by_node(account_id, slug)
->>>>>>> b3b0ecc0
+
     await navcache.invalidate_compass_all()
     cache_invalidate("nav", reason="node_delete", key=slug)
     cache_invalidate("navm", reason="node_delete", key=slug)
