--- conflicted
+++ resolved
@@ -3,11 +3,8 @@
 from datetime import datetime
 from uuid import uuid4
 
-<<<<<<< HEAD
 from sqlalchemy import BigInteger, Column, DateTime, ForeignKey, Index, String, UniqueConstraint
-=======
-from sqlalchemy import Column, DateTime, String
->>>>>>> e0ccd5ef
+
 from sqlalchemy.ext.mutable import MutableDict, MutableList
 
 from app.providers.db.adapters import ARRAY, JSONB, UUID
@@ -19,7 +16,6 @@
 
     id = Column(UUID(), primary_key=True, default=uuid4)
     node_slug = Column(String, index=True, nullable=False)
-<<<<<<< HEAD
     account_id = Column(BigInteger, ForeignKey("accounts.id"), index=True, nullable=False)
     navigation = Column(MutableDict.as_mutable(JSONB), default=dict)
     compass = Column(MutableList.as_mutable(ARRAY(String)), default=list)
@@ -29,10 +25,4 @@
     __table_args__ = (
         UniqueConstraint("account_id", "node_slug", name="uq_nav_cache_account_slug"),
         Index("ix_navigation_cache_account_id_generated_at", "account_id", "generated_at"),
-    )
-=======
-    navigation = Column(MutableDict.as_mutable(JSONB), default=dict)
-    compass = Column(MutableList.as_mutable(ARRAY(String)), default=list)
-    echo = Column(MutableList.as_mutable(ARRAY(String)), default=list)
-    generated_at = Column(DateTime, default=datetime.utcnow)
->>>>>>> e0ccd5ef
+    )